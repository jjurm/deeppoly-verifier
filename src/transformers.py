import logging
from dataclasses import dataclass
from typing import Optional

import torch
from torch import Tensor


@dataclass
class Polygon:
    """
    Polygon weights have a shape (batch, out, in),
    while biases have a shape (batch, out), where
    - `out` is the dimension of the output of the layer outputting this DeepPoly, and
    - `in` is the dimension of the input of this layer
    We hereby refer to the shape of weights as the shape of the Polygon itself.
    """

    l_coefs: Tensor  # (batch, out, in)
    u_coefs: Tensor  # (batch, out, in)
    l_bias: Tensor  # (batch, out)
    u_bias: Tensor  # (batch, out)

    l_bound: Tensor  # (batch, out)
    u_bound: Tensor  # (batch, out)

    parent: Optional["Polygon"]

    def __init__(
        self,
        l_coefs: Tensor,
        u_coefs: Tensor,
        l_bias: Tensor,
        u_bias: Tensor,
        parent: Optional["Polygon"],
    ):
        self.l_coefs = l_coefs
        self.u_coefs = u_coefs
        self.l_bias = l_bias
        self.u_bias = u_bias
        self.parent = parent

        # Repeated back-substitution to calculate the bounds

        while parent is not None:
            # TODO consider early stopping if there is no dependency on the parent

            l_coefs_new = (
                torch.clamp(l_coefs, min=0) @ parent.l_coefs
                + torch.clamp(l_coefs, max=0) @ parent.u_coefs
            )
            u_coefs_new = (
                torch.clamp(u_coefs, min=0) @ parent.u_coefs
                + torch.clamp(u_coefs, max=0) @ parent.l_coefs
            )

            l_bias_new = l_bias + (
                (torch.clamp(l_coefs, min=0) * parent.l_bias.unsqueeze(1)).sum(-1)
                + (torch.clamp(l_coefs, max=0) * parent.u_bias.unsqueeze(1)).sum(-1)
            )
            u_bias_new = u_bias + (
                (torch.clamp(u_coefs, min=0) * parent.u_bias.unsqueeze(1)).sum(-1)
                + (torch.clamp(u_coefs, max=0) * parent.l_bias.unsqueeze(1)).sum(-1)
            )

            l_coefs, u_coefs, l_bias, u_bias = (
                l_coefs_new,
                u_coefs_new,
                l_bias_new,
                u_bias_new,
            )
            parent = parent.parent

        self.l_bound = l_bias
        self.u_bound = u_bias

    def __str__(self) -> str:
        lb, ub = self.evaluate()

        result = "Polygon(\n"
        batch, out, in_ = tuple(self.l_coefs.shape)
        result += f"  shape: ({batch=}, {out=}, in={in_})\n\n"
        for b in range(batch):
            for j in range(out):
                result += f"  o{j} ∈ [{lb[b, j]}, {ub[b, j]}]\n"
                l_coefs = " + ".join(
                    f"({c} × i{i})" for i, c in enumerate(self.l_coefs[b, j])
                )
                result += f"  o{j} ≥ {l_coefs} + {self.l_bias[b, j]}\n"
                u_coefs = " + ".join(
                    f"({c} × i{i})" for i, c in enumerate(self.u_coefs[b, j])
                )
                result += f"  o{j} ≤ {u_coefs} + {self.u_bias[b, j]}\n"
                result += "\n"
        result = result.strip() + "\n)"
        return result

    @staticmethod
    def create_from_input(input_tensor: torch.Tensor, eps: float) -> "Polygon":
        """
        - input shape: (batch, source)
        - output: Polygon with shape (batch, source, 0) and bounds fixed to input_tensor +- eps
        """
        batch, *dims = input_tensor.shape
        input_size = torch.prod(torch.tensor(dims)).item()

        polygon = Polygon(
            l_coefs=torch.zeros((batch, input_size, 0)),
            u_coefs=torch.zeros((batch, input_size, 0)),
            l_bias=torch.clamp(
                input_tensor.reshape((batch, input_size)) - eps, min=0, max=1
            ),
            u_bias=torch.clamp(
                input_tensor.reshape((batch, input_size)) + eps, min=0, max=1
            ),
            # Setting parent=None will cause a trivial zero-step back substitution, which essentially sets
            # l_bound, u_bound := l_bias, u_bias
            parent=None,
        )
        logging.debug(f"Created\n{polygon}")

        return polygon

    def evaluate(self) -> tuple[Tensor, Tensor]:
        """
        - output: a tuple of lower and upper bounds, each of shape (batch, *out)
        """
        return self.l_bound, self.u_bound


class FlattenTransformer(torch.nn.Module):
    def __init__(self):
        super().__init__()

    def forward(self, x: Polygon) -> Polygon:
        return x


class LinearTransformer(torch.nn.Module):
    weight: Tensor  # (out, in)
    bias: Tensor  # (out)

    def __init__(self, weight: Tensor, bias: Tensor):
        super().__init__()
        self.weight = weight
        self.bias = bias

    def forward(self, x: Polygon) -> Polygon:
        """
        - x shape: (batch, out, in)
        - output shape: (batch, out_new, out)
        """
        polygon = Polygon(
            l_coefs=self.weight.unsqueeze(0),
            u_coefs=self.weight.unsqueeze(0),
            l_bias=self.bias.unsqueeze(0),
            u_bias=self.bias.unsqueeze(0),
            parent=x,
        )
        logging.debug(f"Linear layer output:\n{polygon}")
        return polygon


class LeakyReLUTransformer(torch.nn.Module):
    negative_slope: float

    def __init__(self, negative_slope: float, init_polygon: Polygon):
        super().__init__()
        self.negative_slope = negative_slope

        # Heuristic initialization
        l_bound, u_bound = init_polygon.evaluate()
        _, n = init_polygon.l_coefs.shape[:2]
        l_coefs = torch.eye(n=n).unsqueeze(0)  # Init as y ≥ x
        l_coefs[(u_bound <= -l_bound)] *= self.negative_slope
        self.alpha = torch.nn.Parameter(l_coefs)

    def forward(self, x: Polygon) -> Polygon:
        """
        - x shape: (batch, out, in)
        - output shape: (batch, out, out)
        """
        l_bound, u_bound = x.evaluate()
        batch, n = x.l_coefs.shape[:2]

        # Initialize coefficients and biases
        l_coefs = self.alpha * torch.eye(n=n).unsqueeze(0)
        u_coefs = torch.eye(n=n).unsqueeze(0)
        l_bias = torch.zeros((batch, n))
        u_bias = torch.zeros((batch, n))

        # Always negative
        is_always_negative: torch.Tensor = u_bound <= 0
        l_coefs[is_always_negative] *= self.negative_slope
        u_coefs[is_always_negative] *= self.negative_slope

        # Always positive (values same as initialized)
        is_always_positive: torch.Tensor = l_bound >= 0

        # Crossing
        is_crossing = ~(is_always_negative | is_always_positive)
<<<<<<< HEAD
        # For upper bound, we calculate the slope 𝜆 and then apply  y ≤ 𝜆 * (x − l_x)
        slope = (u_bound[is_crossing] - self.negative_slope * l_bound[is_crossing]) / (
            u_bound[is_crossing] - l_bound[is_crossing]
        )
        u_coefs[is_crossing] *= slope.unsqueeze(-1)
        u_bias[is_crossing] = l_bound[is_crossing] * (self.negative_slope - slope)
        # For lower bound, pick the ReLU relaxation based on the minimal area heuristic
        # (the criterion is the same for LeakyReLU as for ReLU)
        # # Relaxation I: For lower bound we clip the inequality to y ≥ negative_slope
        # l_coefs[is_crossing & (u_bound <= -l_bound)] *= self.negative_slope
        # # Relaxation II: For lower bound, we apply y ≥ x (values same as initialized)
=======
        # If negative_slope <= 1, the slope sets upper bound, otherwise sets lower bound
        slope_bound_coefs, slope_bound_bias, alpha_bound_coefs, alpha_bound_bias = (
            (u_coefs, u_bias, l_coefs, l_bias) if self.negative_slope <= 1 else (l_coefs, l_bias, u_coefs, u_bias)
        )
        # Calculate the slope 𝜆 that connects the two edge points
        slope = (u_bound[is_crossing] - self.negative_slope * l_bound[is_crossing]) \
                / (u_bound[is_crossing] - l_bound[is_crossing])
        slope_bound_coefs[is_crossing] *= slope.unsqueeze(-1)
        slope_bound_bias[is_crossing] = l_bound[is_crossing] * (self.negative_slope - slope)
        # For alpha bound, pick the ReLU relaxation based on the minimal area heuristic
        # (the criterion is the same for LeakyReLU as for ReLU and does not depend on negative_slope)
        # Relaxation I: bound by y = negative_slope
        alpha_bound_coefs[is_crossing & (u_bound <= -l_bound)] *= self.negative_slope
        # Relaxation II: bound by y = x (values same as initialized)
>>>>>>> 1655a8dd

        polygon = Polygon(
            l_coefs=l_coefs,
            u_coefs=u_coefs,
            l_bias=l_bias,
            u_bias=u_bias,
            parent=x,
        )
        logging.debug(f"ReLU alpha: {self.alpha}")
        logging.debug(f"ReLU output:\n{polygon}")
        return polygon<|MERGE_RESOLUTION|>--- conflicted
+++ resolved
@@ -199,34 +199,25 @@
 
         # Crossing
         is_crossing = ~(is_always_negative | is_always_positive)
-<<<<<<< HEAD
-        # For upper bound, we calculate the slope 𝜆 and then apply  y ≤ 𝜆 * (x − l_x)
+        # If negative_slope <= 1, the slope sets upper bound, otherwise sets lower bound
+        slope_bound_coefs, slope_bound_bias, alpha_bound_coefs, alpha_bound_bias = (
+            (u_coefs, u_bias, l_coefs, l_bias)
+            if self.negative_slope <= 1
+            else (l_coefs, l_bias, u_coefs, u_bias)
+        )
+        # Calculate the slope 𝜆 that connects the two edge points
         slope = (u_bound[is_crossing] - self.negative_slope * l_bound[is_crossing]) / (
             u_bound[is_crossing] - l_bound[is_crossing]
         )
-        u_coefs[is_crossing] *= slope.unsqueeze(-1)
-        u_bias[is_crossing] = l_bound[is_crossing] * (self.negative_slope - slope)
-        # For lower bound, pick the ReLU relaxation based on the minimal area heuristic
-        # (the criterion is the same for LeakyReLU as for ReLU)
-        # # Relaxation I: For lower bound we clip the inequality to y ≥ negative_slope
-        # l_coefs[is_crossing & (u_bound <= -l_bound)] *= self.negative_slope
-        # # Relaxation II: For lower bound, we apply y ≥ x (values same as initialized)
-=======
-        # If negative_slope <= 1, the slope sets upper bound, otherwise sets lower bound
-        slope_bound_coefs, slope_bound_bias, alpha_bound_coefs, alpha_bound_bias = (
-            (u_coefs, u_bias, l_coefs, l_bias) if self.negative_slope <= 1 else (l_coefs, l_bias, u_coefs, u_bias)
-        )
-        # Calculate the slope 𝜆 that connects the two edge points
-        slope = (u_bound[is_crossing] - self.negative_slope * l_bound[is_crossing]) \
-                / (u_bound[is_crossing] - l_bound[is_crossing])
         slope_bound_coefs[is_crossing] *= slope.unsqueeze(-1)
-        slope_bound_bias[is_crossing] = l_bound[is_crossing] * (self.negative_slope - slope)
+        slope_bound_bias[is_crossing] = l_bound[is_crossing] * (
+            self.negative_slope - slope
+        )
         # For alpha bound, pick the ReLU relaxation based on the minimal area heuristic
         # (the criterion is the same for LeakyReLU as for ReLU and does not depend on negative_slope)
         # Relaxation I: bound by y = negative_slope
         alpha_bound_coefs[is_crossing & (u_bound <= -l_bound)] *= self.negative_slope
         # Relaxation II: bound by y = x (values same as initialized)
->>>>>>> 1655a8dd
 
         polygon = Polygon(
             l_coefs=l_coefs,
