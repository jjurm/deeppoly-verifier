--- conflicted
+++ resolved
@@ -161,21 +161,12 @@
         return polygon
 
 
-<<<<<<< HEAD
-class ReLUTransformer(torch.nn.Module):
-    def __init__(self):
-        super().__init__()
-        # The trainable alpha parameter, with default value of 0 (i.e. relu I)
-        # TODO: Change this to have a dimension of (batch, out)
-        self.alpha = torch.nn.Parameter(torch.ones((1, 1)))
-=======
 class LeakyReLUTransformer(torch.nn.Module):
     negative_slope: float
 
     def __init__(self, negative_slope: float):
         super().__init__()
         self.negative_slope = negative_slope
->>>>>>> 59ebc43e
 
     def forward(self, x: Polygon) -> Polygon:
         """
@@ -193,39 +184,18 @@
 
         # Always negative
         is_always_negative: torch.Tensor = u_bound <= 0
-<<<<<<< HEAD
-        # In this case the output of this neuron is always 0,
-        # so we clip both the lower and upper constraint inequalities to 0
-        l_coefs[is_always_negative] = 0
-        u_coefs[is_always_negative] = 0
-        l_bias[is_always_negative] = 0
-        u_bias[is_always_negative] = 0
-=======
         l_coefs[is_always_negative] *= self.negative_slope
         u_coefs[is_always_negative] *= self.negative_slope
->>>>>>> 59ebc43e
 
         # Always positive (values same as initialized)
         is_always_positive: torch.Tensor = l_bound >= 0
 
         # Crossing
         is_crossing = ~(is_always_negative | is_always_positive)
-<<<<<<< HEAD
-
-        # For lower bound, we apply y ≥ 𝛼x
-        l_coefs[is_crossing] = self.alpha * torch.eye(n=n).unsqueeze(0)[is_crossing]
-        l_bias[is_crossing] = 0
-
         # For upper bound, we calculate the slope 𝜆 and then apply  y ≤ 𝜆 * (x − l_x)
-        slope = u_bound[is_crossing] / (u_bound[is_crossing] - l_bound[is_crossing])
-        u_coefs[is_crossing] = torch.eye(n=n).unsqueeze(0)[
-            is_crossing
-        ] * slope.unsqueeze(-1)
-        u_bias[is_crossing] = -slope * l_bound[is_crossing]
-=======
-        # For upper bound, we calculate the slope 𝜆 and then apply  y ≤ 𝜆 * (x − l_x)
-        slope = (u_bound[is_crossing] - self.negative_slope * l_bound[is_crossing]) \
-                / (u_bound[is_crossing] - l_bound[is_crossing])
+        slope = (u_bound[is_crossing] - self.negative_slope * l_bound[is_crossing]) / (
+            u_bound[is_crossing] - l_bound[is_crossing]
+        )
         u_coefs[is_crossing] *= slope.unsqueeze(-1)
         u_bias[is_crossing] = l_bound[is_crossing] * (self.negative_slope - slope)
         # For lower bound, pick the ReLU relaxation based on the minimal area heuristic
@@ -233,7 +203,6 @@
         # Relaxation I: For lower bound we clip the inequality to y ≥ negative_slope
         l_coefs[is_crossing & (u_bound <= -l_bound)] *= self.negative_slope
         # Relaxation II: For lower bound, we apply y ≥ x (values same as initialized)
->>>>>>> 59ebc43e
 
         polygon = Polygon(
             l_coefs=l_coefs,
